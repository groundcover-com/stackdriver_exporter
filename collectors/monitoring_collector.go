--- conflicted
+++ resolved
@@ -59,15 +59,12 @@
 	histogramStore                  DeltaHistogramStore
 	aggregateDeltas                 bool
 	descriptorCache                 DescriptorCache
-<<<<<<< HEAD
 	enableSystemLabels              bool
 	userLabelsOverride              bool
-=======
 	deduplicator                    *MetricDeduplicator
 
 	// Metrics for tracking dropped data
 	droppedMetricsTotal *prometheus.CounterVec
->>>>>>> 71b10d6e
 }
 
 type MonitoringCollectorOptions struct {
@@ -241,13 +238,10 @@
 		histogramStore:                  histogramStore,
 		aggregateDeltas:                 opts.AggregateDeltas,
 		descriptorCache:                 descriptorCache,
-<<<<<<< HEAD
 		enableSystemLabels:              opts.EnableSystemLabels,
 		userLabelsOverride:              opts.UserLabelsOverride,
-=======
 		deduplicator:                    NewMetricDeduplicator(logger),
 		droppedMetricsTotal:             droppedMetricsTotal,
->>>>>>> 71b10d6e
 	}
 
 	return monitoringCollector, nil
